{
<<<<<<< HEAD
  "modified": "2025-10-18T22:13:03Z",
  "published": "2025-10-14T03:35:29Z",
=======
  "modified": "2025-10-18T20:06:31Z",
  "published": "2025-10-18T14:13:26Z",
>>>>>>> 74146c63
  "schema_version": "1.5.0",
  "id": "MAL-2025-48459",
  "summary": "Malicious code in iwf-ant-design-draggable-modal (npm)",
  "details": "The package communicates with a domain associated with malicious activity.\n\n---\n_-= Per source details. Do not edit below this line.=-_\n\n## Source: ossf-package-analysis (1bd7c49694163de08270c636f640bd452999288de439bcf8142a573e18c22dbf)\nThe OpenSSF Package Analysis project identified 'iwf-ant-design-draggable-modal' @ 1.1.11 (npm) as malicious.\n\nIt is considered malicious because:\n\n- The package communicates with a domain associated with malicious activity.\n\n- The package executes one or more commands associated with malicious behavior.\n",
  "affected": [
    {
      "package": {
        "ecosystem": "npm",
        "name": "iwf-ant-design-draggable-modal"
      },
      "ranges": [
        {
          "type": "SEMVER",
          "events": [
            {
              "introduced": "1.0.0"
            }
          ]
        }
      ],
      "versions": [
        "1.1.11",
        "1.1.10",
        "1.1.9",
        "1.1.12",
        "1.1.13",
        "1.1.14",
        "1.1.15"
      ]
    }
  ],
  "credits": [
    {
      "name": "Amazon Inspector",
      "type": "FINDER",
      "contact": [
        "actran@amazon.com"
      ]
    },
    {
      "name": "OpenSSF: Package Analysis",
      "type": "FINDER",
      "contact": [
        "https://github.com/ossf/package-analysis",
        "https://openssf.slack.com/channels/package_analysis"
      ]
    }
  ],
  "database_specific": {
    "malicious-packages-origins": [
      {
        "source": "ossf-package-analysis",
        "sha256": "1bd7c49694163de08270c636f640bd452999288de439bcf8142a573e18c22dbf",
        "import_time": "2025-10-18T14:35:04.416783887Z",
        "modified_time": "2025-10-18T14:30:26Z",
        "versions": [
          "1.1.11"
        ]
      },
      {
        "source": "ossf-package-analysis",
        "sha256": "9ab7ca12daea901f6155d8e3dfffd0ae656bca97b89ede81179b016b0de8c7de",
        "import_time": "2025-10-18T14:35:04.282046782Z",
        "modified_time": "2025-10-18T14:22:53Z",
        "versions": [
          "1.1.10"
        ]
      },
      {
        "source": "ossf-package-analysis",
        "sha256": "9c3af3ed7a5c7095d8877500fb9e31bc4c70a9d905462f6d7414e396f50bd65e",
        "import_time": "2025-10-18T14:35:04.155278365Z",
        "modified_time": "2025-10-18T14:13:26Z",
        "versions": [
          "1.1.9"
        ]
      },
      {
        "source": "ossf-package-analysis",
        "sha256": "6c0bea2588d557ca6e3fb670945cae4937ac1290f11634939f395301fb035cc2",
        "import_time": "2025-10-18T15:05:34.125064636Z",
        "modified_time": "2025-10-18T14:42:20Z",
        "versions": [
          "1.1.12"
        ]
      },
      {
        "source": "ossf-package-analysis",
        "sha256": "71361c2f10d386d4f80b03240845cb71c8b6d90009726fc5d8d97520577155cb",
        "import_time": "2025-10-18T19:05:08.986196224Z",
        "modified_time": "2025-10-18T18:55:01Z",
        "versions": [
          "1.1.13"
        ]
      },
      {
        "source": "ossf-package-analysis",
        "sha256": "6501541c045b874033c506a343f44477a80cd36131ed93210a384f8c8649789a",
        "import_time": "2025-10-18T19:34:26.642408262Z",
        "modified_time": "2025-10-18T19:25:30Z",
        "versions": [
          "1.1.14"
        ]
      },
      {
        "source": "ossf-package-analysis",
        "sha256": "a5636ad1e3970dc9e555a0c8e1a7653ac9240d034f9561078276d1d441a8b16a",
        "import_time": "2025-10-18T20:05:55.529743259Z",
        "modified_time": "2025-10-18T19:35:03Z",
        "versions": [
          "1.1.15"
        ]
      }
    ]
  }
}<|MERGE_RESOLUTION|>--- conflicted
+++ resolved
@@ -1,11 +1,6 @@
 {
-<<<<<<< HEAD
-  "modified": "2025-10-18T22:13:03Z",
-  "published": "2025-10-14T03:35:29Z",
-=======
   "modified": "2025-10-18T20:06:31Z",
   "published": "2025-10-18T14:13:26Z",
->>>>>>> 74146c63
   "schema_version": "1.5.0",
   "id": "MAL-2025-48459",
   "summary": "Malicious code in iwf-ant-design-draggable-modal (npm)",
