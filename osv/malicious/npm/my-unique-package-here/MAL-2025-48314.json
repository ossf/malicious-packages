{
  "modified": "2025-10-14T05:23:20Z",
  "published": "2025-10-10T21:22:40Z",
  "schema_version": "1.5.0",
  "id": "MAL-2025-48314",
  "aliases": [
    "GHSA-j895-57wc-c293"
  ],
  "summary": "Malicious code in my-unique-package-here (npm)",
  "details": "\n---\n_-= Per source details. Do not edit below this line.=-_\n\n## Source: ghsa-malware (19289cab4482d99ed5e7a74abf6e380b1336b01b89502d23f3a63398b077f128)\nAny computer that has this package installed or running should be considered fully compromised. All secrets and keys stored on that computer should be rotated immediately from a different computer. The package should be removed, but as full control of the computer may have been given to an outside entity, there is no guarantee that removing the package will remove all malicious software resulting from installing it.\n\n## Source: ossf-package-analysis (7843af33513b2bc8b3d021ee1ec5a21262072a62138b529c74ea191b0d803f9c)\nThe OpenSSF Package Analysis project identified 'my-unique-package-here' @ 1.0.10 (npm) as malicious.\n\nIt is considered malicious because:\n\n- The package communicates with a domain associated with malicious activity.\n\n- The package executes one or more commands associated with malicious behavior.\n",
  "affected": [
    {
      "package": {
        "ecosystem": "npm",
        "name": "my-unique-package-here"
      },
      "ranges": [
        {
          "type": "SEMVER",
          "events": [
            {
              "introduced": "0"
            }
          ]
        }
      ],
      "versions": [
        "1.0.10",
        "1.0.9",
        "1.0.12",
        "1.0.14",
<<<<<<< HEAD
        "1.0.8",
        "1.0.11"
      ]
=======
        "1.0.8"
      ],
      "database_specific": {
        "cwes": [
          {
            "cweId": "CWE-506",
            "description": "The product contains code that appears to be malicious in nature.",
            "name": "Embedded Malicious Code"
          }
        ]
      }
    }
  ],
  "references": [
    {
      "type": "ADVISORY",
      "url": "https://github.com/advisories/GHSA-j895-57wc-c293"
>>>>>>> a1d4a7c0
    }
  ],
  "credits": [
    {
      "name": "Amazon Inspector",
      "type": "FINDER",
      "contact": [
        "actran@amazon.com"
      ]
    },
    {
      "name": "OpenSSF: Package Analysis",
      "type": "FINDER",
      "contact": [
        "https://github.com/ossf/package-analysis",
        "https://openssf.slack.com/channels/package_analysis"
      ]
    }
  ],
  "database_specific": {
    "malicious-packages-origins": [
      {
        "source": "ossf-package-analysis",
        "sha256": "7843af33513b2bc8b3d021ee1ec5a21262072a62138b529c74ea191b0d803f9c",
        "import_time": "2025-10-10T21:34:36.001655036Z",
        "modified_time": "2025-10-10T21:30:46Z",
        "versions": [
          "1.0.10"
        ]
      },
      {
        "source": "ossf-package-analysis",
        "sha256": "b2511d665ea4d116036520c86b532b090ebc7cf1c9577d14e9187d232881eeae",
        "import_time": "2025-10-10T21:34:35.917348372Z",
        "modified_time": "2025-10-10T21:25:44Z",
        "versions": [
          "1.0.9"
        ]
      },
      {
        "source": "ossf-package-analysis",
        "sha256": "2a0b6f58808456125115be657ebc58810e3848ac83c7fed8f21474865fcd6dea",
        "import_time": "2025-10-10T22:05:31.727714446Z",
        "modified_time": "2025-10-10T21:40:46Z",
        "versions": [
          "1.0.12"
        ]
      },
      {
        "source": "ossf-package-analysis",
        "sha256": "5135d529b94348fe3dfa23e134827f3bb7f617ecc5f8c4903b227c6f17537caa",
        "import_time": "2025-10-11T20:06:14.660518728Z",
        "modified_time": "2025-10-11T19:43:05Z",
        "versions": [
          "1.0.14"
        ]
      },
      {
        "source": "ossf-package-analysis",
        "sha256": "13615335c0711ffd0e43999ee1c479b301aee6c3e8c8fcea935c9760b8c4acb7",
        "import_time": "2025-10-13T23:05:43.806912761Z",
        "modified_time": "2025-10-10T21:22:40Z",
        "versions": [
          "1.0.8"
        ]
      },
      {
        "source": "ghsa-malware",
        "sha256": "19289cab4482d99ed5e7a74abf6e380b1336b01b89502d23f3a63398b077f128",
        "import_time": "2025-10-14T05:22:50.299001006Z",
        "id": "GHSA-j895-57wc-c293",
        "modified_time": "2025-10-14T04:33:18Z",
        "ranges": [
          {
            "type": "SEMVER",
            "events": [
              {
                "introduced": "0"
              }
            ]
          }
        ]
      }
    ]
  }
}<|MERGE_RESOLUTION|>--- conflicted
+++ resolved
@@ -29,11 +29,7 @@
         "1.0.9",
         "1.0.12",
         "1.0.14",
-<<<<<<< HEAD
-        "1.0.8",
         "1.0.11"
-      ]
-=======
         "1.0.8"
       ],
       "database_specific": {
@@ -51,7 +47,6 @@
     {
       "type": "ADVISORY",
       "url": "https://github.com/advisories/GHSA-j895-57wc-c293"
->>>>>>> a1d4a7c0
     }
   ],
   "credits": [
