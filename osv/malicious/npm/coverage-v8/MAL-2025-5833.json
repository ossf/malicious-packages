{
<<<<<<< HEAD
  "modified": "2025-07-12T04:17:32Z",
=======
  "modified": "2025-07-17T00:40:39Z",
>>>>>>> 5b581f0e
  "published": "2025-07-11T13:45:56Z",
  "schema_version": "1.5.0",
  "id": "MAL-2025-5833",
  "aliases": [
    "GHSA-5ccq-hf27-h37w"
  ],
  "summary": "Malicious code in coverage-v8 (npm)",
  "details": "\n---\n_-= Per source details. Do not edit below this line.=-_\n\n## Source: ghsa-malware (6f834a92fcc0d512c74e8e4a449bb0b3fbd2f2e7d6718bf86996721c2adc1457)\nAny computer that has this package installed or running should be considered fully compromised. All secrets and keys stored on that computer should be rotated immediately from a different computer. The package should be removed, but as full control of the computer may have been given to an outside entity, there is no guarantee that removing the package will remove all malicious software resulting from installing it.\n\n## Source: ossf-package-analysis (98166dd703f18ff8ce078434268e4079742e214f593a9d13707a0b5acbf937c9)\nThe OpenSSF Package Analysis project identified 'coverage-v8' @ 9.9.9 (npm) as malicious.\n\nIt is considered malicious because:\n\n- The package communicates with a domain associated with malicious activity.\n\n- The package executes one or more commands associated with malicious behavior.\n",
  "affected": [
    {
      "package": {
        "ecosystem": "npm",
        "name": "coverage-v8"
      },
      "ranges": [
        {
          "type": "SEMVER",
          "events": [
            {
              "introduced": "0"
            }
          ]
        }
      ],
      "versions": [
        "9.9.9"
      ],
      "database_specific": {
        "cwes": [
          {
            "cweId": "CWE-506",
            "description": "The product contains code that appears to be malicious in nature.",
            "name": "Embedded Malicious Code"
          }
        ]
      }
    }
  ],
  "references": [
    {
      "type": "ADVISORY",
      "url": "https://github.com/advisories/GHSA-5ccq-hf27-h37w"
    }
  ],
  "credits": [
    {
      "name": "Amazon Inspector",
      "type": "FINDER",
      "contact": [
        "actran@amazon.com"
      ]
    },
    {
      "name": "OpenSSF: Package Analysis",
      "type": "FINDER",
      "contact": [
        "https://github.com/ossf/package-analysis",
        "https://openssf.slack.com/channels/package_analysis"
      ]
    }
  ],
  "database_specific": {
    "malicious-packages-origins": [
      {
        "source": "ossf-package-analysis",
        "sha256": "98166dd703f18ff8ce078434268e4079742e214f593a9d13707a0b5acbf937c9",
        "import_time": "2025-07-11T14:06:43.159757674Z",
        "modified_time": "2025-07-11T13:45:56Z",
        "versions": [
          "9.9.9"
        ]
      },
      {
        "source": "ghsa-malware",
        "sha256": "6f834a92fcc0d512c74e8e4a449bb0b3fbd2f2e7d6718bf86996721c2adc1457",
        "import_time": "2025-07-17T00:40:20.046870477Z",
        "id": "GHSA-5ccq-hf27-h37w",
        "modified_time": "2025-07-16T15:40:26Z",
        "ranges": [
          {
            "type": "SEMVER",
            "events": [
              {
                "introduced": "0"
              }
            ]
          }
        ]
      }
    ]
  }
}<|MERGE_RESOLUTION|>--- conflicted
+++ resolved
@@ -1,9 +1,5 @@
 {
-<<<<<<< HEAD
-  "modified": "2025-07-12T04:17:32Z",
-=======
   "modified": "2025-07-17T00:40:39Z",
->>>>>>> 5b581f0e
   "published": "2025-07-11T13:45:56Z",
   "schema_version": "1.5.0",
   "id": "MAL-2025-5833",
