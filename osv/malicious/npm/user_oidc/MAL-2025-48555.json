{
<<<<<<< HEAD
  "modified": "2025-10-23T16:32:57Z",
  "published": "2025-10-22T02:13:41Z",
=======
  "modified": "2025-10-24T01:53:11Z",
  "published": "2025-10-22T22:40:50Z",
>>>>>>> a611cb15
  "schema_version": "1.5.0",
  "id": "MAL-2025-48555",
  "aliases": [
    "GHSA-xc3q-j43c-38v2"
  ],
  "summary": "Malicious code in user_oidc (npm)",
<<<<<<< HEAD
  "details": "The package communicates with a domain associated with malicious activity.\n\n---\n_-= Per source details. Do not edit below this line.=-_\n\n## Source: ossf-package-analysis (e28e6e5435f54199a3dca6186e1ad2d2846226bcf0a6792ff09d40b6215ed7af)\nThe OpenSSF Package Analysis project identified 'user_oidc' @ 8.0.2 (npm) as malicious.\n\nIt is considered malicious because:\n\n- The package communicates with a domain associated with malicious activity.\n",
=======
  "details": "\n---\n_-= Per source details. Do not edit below this line.=-_\n\n## Source: ghsa-malware (ab3ebb3b9bc178d18b199897b5d5d0492737f9ce310613487f3bd3e1278b086e)\nAny computer that has this package installed or running should be considered fully compromised. All secrets and keys stored on that computer should be rotated immediately from a different computer. The package should be removed, but as full control of the computer may have been given to an outside entity, there is no guarantee that removing the package will remove all malicious software resulting from installing it.\n\n## Source: ossf-package-analysis (e28e6e5435f54199a3dca6186e1ad2d2846226bcf0a6792ff09d40b6215ed7af)\nThe OpenSSF Package Analysis project identified 'user_oidc' @ 8.0.2 (npm) as malicious.\n\nIt is considered malicious because:\n\n- The package communicates with a domain associated with malicious activity.\n",
>>>>>>> a611cb15
  "affected": [
    {
      "package": {
        "ecosystem": "npm",
        "name": "user_oidc"
      },
      "ranges": [
        {
          "type": "SEMVER",
          "events": [
            {
<<<<<<< HEAD
              "introduced": "8.0.1"
=======
              "introduced": "0"
>>>>>>> a611cb15
            }
          ]
        }
      ],
      "versions": [
        "8.0.2",
        "8.0.3"
      ],
      "database_specific": {
        "cwes": [
          {
            "cweId": "CWE-506",
            "description": "The product contains code that appears to be malicious in nature.",
            "name": "Embedded Malicious Code"
          }
        ]
      }
    }
  ],
  "references": [
    {
      "type": "ADVISORY",
      "url": "https://github.com/advisories/GHSA-xc3q-j43c-38v2"
    }
  ],
  "credits": [
    {
      "name": "Amazon Inspector",
      "type": "FINDER",
      "contact": [
        "actran@amazon.com"
      ]
    },
    {
      "name": "OpenSSF: Package Analysis",
      "type": "FINDER",
      "contact": [
        "https://github.com/ossf/package-analysis",
        "https://openssf.slack.com/channels/package_analysis"
      ]
    }
  ],
  "database_specific": {
    "malicious-packages-origins": [
      {
        "source": "ossf-package-analysis",
        "sha256": "e28e6e5435f54199a3dca6186e1ad2d2846226bcf0a6792ff09d40b6215ed7af",
        "import_time": "2025-10-22T23:05:36.182329804Z",
        "modified_time": "2025-10-22T22:40:50Z",
        "versions": [
          "8.0.2"
        ]
      },
      {
        "source": "ossf-package-analysis",
        "sha256": "c735f97412c53181c344dda45b28cfe8f99d2125683693c3d097dc15722f76b3",
        "import_time": "2025-10-23T15:06:43.7752139Z",
        "modified_time": "2025-10-23T14:43:46Z",
        "versions": [
          "8.0.3"
        ]
      },
      {
        "source": "ghsa-malware",
        "sha256": "ab3ebb3b9bc178d18b199897b5d5d0492737f9ce310613487f3bd3e1278b086e",
        "import_time": "2025-10-24T01:52:31.545667029Z",
        "id": "GHSA-xc3q-j43c-38v2",
        "modified_time": "2025-10-24T01:36:04Z",
        "ranges": [
          {
            "type": "SEMVER",
            "events": [
              {
                "introduced": "0"
              }
            ]
          }
        ]
      }
    ]
  }
}<|MERGE_RESOLUTION|>--- conflicted
+++ resolved
@@ -1,22 +1,13 @@
 {
-<<<<<<< HEAD
   "modified": "2025-10-23T16:32:57Z",
   "published": "2025-10-22T02:13:41Z",
-=======
-  "modified": "2025-10-24T01:53:11Z",
-  "published": "2025-10-22T22:40:50Z",
->>>>>>> a611cb15
   "schema_version": "1.5.0",
   "id": "MAL-2025-48555",
   "aliases": [
     "GHSA-xc3q-j43c-38v2"
   ],
   "summary": "Malicious code in user_oidc (npm)",
-<<<<<<< HEAD
   "details": "The package communicates with a domain associated with malicious activity.\n\n---\n_-= Per source details. Do not edit below this line.=-_\n\n## Source: ossf-package-analysis (e28e6e5435f54199a3dca6186e1ad2d2846226bcf0a6792ff09d40b6215ed7af)\nThe OpenSSF Package Analysis project identified 'user_oidc' @ 8.0.2 (npm) as malicious.\n\nIt is considered malicious because:\n\n- The package communicates with a domain associated with malicious activity.\n",
-=======
-  "details": "\n---\n_-= Per source details. Do not edit below this line.=-_\n\n## Source: ghsa-malware (ab3ebb3b9bc178d18b199897b5d5d0492737f9ce310613487f3bd3e1278b086e)\nAny computer that has this package installed or running should be considered fully compromised. All secrets and keys stored on that computer should be rotated immediately from a different computer. The package should be removed, but as full control of the computer may have been given to an outside entity, there is no guarantee that removing the package will remove all malicious software resulting from installing it.\n\n## Source: ossf-package-analysis (e28e6e5435f54199a3dca6186e1ad2d2846226bcf0a6792ff09d40b6215ed7af)\nThe OpenSSF Package Analysis project identified 'user_oidc' @ 8.0.2 (npm) as malicious.\n\nIt is considered malicious because:\n\n- The package communicates with a domain associated with malicious activity.\n",
->>>>>>> a611cb15
   "affected": [
     {
       "package": {
@@ -28,11 +19,7 @@
           "type": "SEMVER",
           "events": [
             {
-<<<<<<< HEAD
-              "introduced": "8.0.1"
-=======
               "introduced": "0"
->>>>>>> a611cb15
             }
           ]
         }
