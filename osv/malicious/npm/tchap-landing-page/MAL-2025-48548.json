{
  "modified": "2025-10-22T23:35:05Z",
  "published": "2025-10-21T21:35:35Z",
  "schema_version": "1.5.0",
  "id": "MAL-2025-48548",
  "summary": "Malicious code in tchap-landing-page (npm)",
  "details": "\n---\n_-= Per source details. Do not edit below this line.=-_\n\n## Source: ossf-package-analysis (54708db704fd1d18c60b340f787fa5c02dba093736608b15f0a602eaa406143e)\nThe OpenSSF Package Analysis project identified 'tchap-landing-page' @ 7.0.3 (npm) as malicious.\n\nIt is considered malicious because:\n\n- The package communicates with a domain associated with malicious activity.\n",
  "affected": [
    {
      "package": {
        "ecosystem": "npm",
        "name": "tchap-landing-page"
      },
      "versions": [
<<<<<<< HEAD
        "7.0.2",
        "7.0.3"
=======
        "7.0.3",
        "7.0.4"
>>>>>>> c4ee37ed
      ]
    }
  ],
  "credits": [
    {
      "name": "Amazon Inspector",
      "type": "FINDER",
      "contact": [
        "actran@amazon.com"
      ]
    },
    {
      "name": "OpenSSF: Package Analysis",
      "type": "FINDER",
      "contact": [
        "https://github.com/ossf/package-analysis",
        "https://openssf.slack.com/channels/package_analysis"
      ]
    }
  ],
  "database_specific": {
    "malicious-packages-origins": [
      {
        "source": "ossf-package-analysis",
        "sha256": "54708db704fd1d18c60b340f787fa5c02dba093736608b15f0a602eaa406143e",
        "import_time": "2025-10-21T22:06:32.287205831Z",
        "modified_time": "2025-10-21T21:35:35Z",
        "versions": [
          "7.0.3"
        ]
      },
      {
        "source": "ossf-package-analysis",
        "sha256": "be8f193661bd673e99e335a2f4c1d501c3f9fd5e6fd4acd430ebc6a75b89894b",
        "import_time": "2025-10-22T23:34:26.690902223Z",
        "modified_time": "2025-10-22T23:11:45Z",
        "versions": [
          "7.0.4"
        ]
      }
    ]
  }
}<|MERGE_RESOLUTION|>--- conflicted
+++ resolved
@@ -12,13 +12,9 @@
         "name": "tchap-landing-page"
       },
       "versions": [
-<<<<<<< HEAD
         "7.0.2",
         "7.0.3"
-=======
-        "7.0.3",
         "7.0.4"
->>>>>>> c4ee37ed
       ]
     }
   ],
