{
  "modified": "2025-12-12T12:13:06Z",
  "published": "2024-08-23T22:55:41Z",
  "schema_version": "1.7.4",
  "id": "MAL-2024-12281",
  "summary": "Malicious code in hack-test (PyPI)",
  "details": "\n---\n_-= Per source details. Do not edit below this line.=-_\n\n## Source: kam193 (bedfa0b9b013ca3de0418ac30c7192adef27902eee78ae8bdf2d74afe652c3e2)\nPackages that might be part of testing for pentesting / malicious activity / joy, with suspicious activity that does not present any real harm.\n\n\n---\n\nCategory: PROBABLY_PENTEST - Packages looking like typical pentest packages, but also anything that looks like testing, exploring pre-prepared kits, research \u0026 co, with clearly low-harm possibilities.\n\n\nCampaign: GENERIC-simple-tests\n\n\nReasons (based on the campaign):\n\n\n - The package overrides the install command in setup.py to execute malicious code during installation.\n",
  "affected": [
    {
      "package": {
        "ecosystem": "PyPI",
        "name": "hack-test"
<<<<<<< HEAD
      }
=======
      },
      "ranges": [
        {
          "type": "ECOSYSTEM",
          "events": [
            {
              "introduced": "0"
            }
          ]
        }
      ],
      "versions": [
        "0.1.1",
        "0.1.0"
      ]
>>>>>>> 87b62d27
    }
  ],
  "references": [
    {
      "type": "WEB",
      "url": "https://bad-packages.kam193.eu/pypi/package/hack-test"
    }
  ],
  "credits": [
    {
      "name": "Kamil Mańkowski (kam193)",
      "contact": [
        "https://github.com/kam193",
        "https://bad-packages.kam193.eu/"
      ]
    },
    {
      "name": "Kamil Mańkowski (kam193)",
      "type": "ANALYST",
      "contact": [
        "https://github.com/kam193",
        "https://bad-packages.kam193.eu/"
      ]
    }
  ],
  "database_specific": {
    "malicious-packages-origins": [
      {
        "source": "kam193",
        "sha256": "69727976e464122a8453f300a53e246882e4c266f302a9e44389aeefb0fd028d",
        "import_time": "2025-12-02T22:30:56.082415459Z",
        "id": "pypi/GENERIC-simple-tests/hack-test",
        "modified_time": "2025-11-23T15:11:02.968104Z",
        "ranges": [
          {
            "type": "ECOSYSTEM",
            "events": [
              {
                "introduced": "0"
              }
            ]
          }
        ]
      },
      {
        "source": "kam193",
        "sha256": "bedfa0b9b013ca3de0418ac30c7192adef27902eee78ae8bdf2d74afe652c3e2",
        "import_time": "2025-12-02T23:07:19.272252411Z",
        "id": "pypi/GENERIC-simple-tests/hack-test",
        "modified_time": "2025-11-23T15:11:02.968104Z",
        "ranges": [
          {
            "type": "ECOSYSTEM",
            "events": [
              {
                "introduced": "0"
              }
            ]
          }
        ]
      },
      {
        "source": "kam193",
        "sha256": "712cb96dca55e5b55be43eb1a2f7e436acf74c4d55e5aa37caa0f64245caa648",
        "import_time": "2025-12-12T12:11:30.652577033Z",
        "id": "pypi/GENERIC-simple-tests/hack-test",
        "modified_time": "2025-11-23T15:11:02.968104Z",
        "versions": [
          "0.1.1",
          "0.1.0"
        ]
      }
    ]
  }
}<|MERGE_RESOLUTION|>--- conflicted
+++ resolved
@@ -10,25 +10,11 @@
       "package": {
         "ecosystem": "PyPI",
         "name": "hack-test"
-<<<<<<< HEAD
-      }
-=======
       },
-      "ranges": [
-        {
-          "type": "ECOSYSTEM",
-          "events": [
-            {
-              "introduced": "0"
-            }
-          ]
-        }
-      ],
       "versions": [
         "0.1.1",
         "0.1.0"
       ]
->>>>>>> 87b62d27
     }
   ],
   "references": [
